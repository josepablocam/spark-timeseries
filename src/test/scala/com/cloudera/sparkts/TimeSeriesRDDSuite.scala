/**
 * Copyright (c) 2015, Cloudera, Inc. All Rights Reserved.
 *
 * Cloudera, Inc. licenses this file to you under the Apache License,
 * Version 2.0 (the "License"). You may not use this file except in
 * compliance with the License. You may obtain a copy of the License at
 *
 *     http://www.apache.org/licenses/LICENSE-2.0
 *
 * This software is distributed on an "AS IS" BASIS, WITHOUT WARRANTIES OR
 * CONDITIONS OF ANY KIND, either express or implied. See the License for
 * the specific language governing permissions and limitations under the
 * License.
 */

package com.cloudera.sparkts

import breeze.linalg._

import com.cloudera.sparkts.DateTimeIndex._

import com.github.nscala_time.time.Imports._

import org.apache.spark.{SparkConf, SparkContext}
import org.apache.spark.mllib.linalg.distributed.IndexedRow

import org.scalatest.{FunSuite, ShouldMatchers}

class TimeSeriesRDDSuite extends FunSuite with LocalSparkContext with ShouldMatchers {
  test("slice") {
    val conf = new SparkConf().setMaster("local").setAppName(getClass.getName)
    TimeSeriesKryoRegistrator.registerKryoClasses(conf)
    sc = new SparkContext(conf)
    val vecs = Array(0 until 10, 10 until 20, 20 until 30)
      .map(_.map(x => x.toDouble).toArray)
      .map(new DenseVector(_))
      .map(x => (x(0).toString, x))
    val start = new DateTime("2015-4-9")
    val index = uniform(start, 10, 1.days)
    val rdd = new TimeSeriesRDD(index, sc.parallelize(vecs))
    val slice = rdd.slice(start + 1.days, start + 6.days)
    slice.index should be (uniform(start + 1.days, 6, 1.days))
    val contents = slice.collectAsMap()
    contents.size should be (3)
    contents("0.0") should be (new DenseVector((1 until 7).map(_.toDouble).toArray))
    contents("10.0") should be (new DenseVector((11 until 17).map(_.toDouble).toArray))
    contents("20.0") should be (new DenseVector((21 until 27).map(_.toDouble).toArray))
  }

  test("filterEndingAfter") {
    val conf = new SparkConf().setMaster("local").setAppName(getClass.getName)
    TimeSeriesKryoRegistrator.registerKryoClasses(conf)
    sc = new SparkContext(conf)
    val vecs = Array(0 until 10, 10 until 20, 20 until 30)
      .map(_.map(x => x.toDouble).toArray)
      .map(new DenseVector(_))
      .map(x => (x(0).toString, x))
    val start = new DateTime("2015-4-9")
    val index = uniform(start, 10, 1.days)
    val rdd = new TimeSeriesRDD(index, sc.parallelize(vecs))
    rdd.filterEndingAfter(start).count() should be (3)
  }

  test("toInstants") {
    val conf = new SparkConf().setMaster("local").setAppName(getClass.getName)
    TimeSeriesKryoRegistrator.registerKryoClasses(conf)
    sc = new SparkContext(conf)
    val seriesVecs = (0 until 20 by 4).map(
      x => new DenseVector((x until x + 4).map(_.toDouble).toArray))
    val labels = Array("a", "b", "c", "d", "e")
    val start = new DateTime("2015-4-9")
    val index = uniform(start, 4, 1.days)
    val rdd = sc.parallelize(labels.zip(seriesVecs.map(_.asInstanceOf[Vector[Double]])), 3)
    val tsRdd = new TimeSeriesRDD(index, rdd)
    val samples = tsRdd.toInstants().collect()
    samples should be (Array(
      (start, new DenseVector((0.0 until 20.0 by 4.0).toArray)),
      (start + 1.days, new DenseVector((1.0 until 20.0 by 4.0).toArray)),
      (start + 2.days, new DenseVector((2.0 until 20.0 by 4.0).toArray)),
      (start + 3.days, new DenseVector((3.0 until 20.0 by 4.0).toArray)))
    )
  }

<<<<<<< HEAD
  test("toIndexedRowMatrix") {
=======
  test("takeN/dropNSeries") {
>>>>>>> c9f230b2
    val conf = new SparkConf().setMaster("local").setAppName(getClass.getName)
    TimeSeriesKryoRegistrator.registerKryoClasses(conf)
    sc = new SparkContext(conf)
    val seriesVecs = (0 until 20 by 4).map(
      x => new DenseVector((x until x + 4).map(_.toDouble).toArray))
    val labels = Array("a", "b", "c", "d", "e")
    val start = new DateTime("2015-4-9")
    val index = uniform(start, 4, 1.days)
    val rdd = sc.parallelize(labels.zip(seriesVecs.map(_.asInstanceOf[Vector[Double]])), 3)
    val tsRdd = new TimeSeriesRDD(index, rdd)
<<<<<<< HEAD
    val indexedMatrix = tsRdd.toIndexedRowMatrix()
    val (rowIndices, rowData) = indexedMatrix.rows.collect().map { case IndexedRow(ix, data) =>
      (ix, data.toArray)
    }.unzip
    rowData.toArray should be ((0.0 to 3.0 by 1.0).map(x => (x until 20.0 by 4.0).toArray).toArray)
    rowIndices.toArray should be (Array(0, 1, 2, 3))
  }

  test("toRowMatrix") {
    val conf = new SparkConf().setMaster("local").setAppName(getClass.getName)
    TimeSeriesKryoRegistrator.registerKryoClasses(conf)
    sc = new SparkContext(conf)
    val seriesVecs = (0 until 20 by 4).map(
      x => new DenseVector((x until x + 4).map(_.toDouble).toArray))
    val labels = Array("a", "b", "c", "d", "e")
    val start = new DateTime("2015-4-9")
    val index = uniform(start, 4, 1.days)
    val rdd = sc.parallelize(labels.zip(seriesVecs.map(_.asInstanceOf[Vector[Double]])), 3)
    val tsRdd = new TimeSeriesRDD(index, rdd)
    val matrix = tsRdd.toRowMatrix()
    val rowData = matrix.rows.collect().map(_.toArray)
    rowData.toArray should be ((0.0 to 3.0 by 1.0).map(x => (x until 20.0 by 4.0).toArray).toArray)
=======
    val took2 = tsRdd.takeNSeries(2)
    val dropped2 = tsRdd.dropNSeries(2)

    took2.keys.collect() should be (labels.take(2))
    dropped2.keys.collect() should be (labels.drop(2))
>>>>>>> c9f230b2
  }
}<|MERGE_RESOLUTION|>--- conflicted
+++ resolved
@@ -81,11 +81,7 @@
     )
   }
 
-<<<<<<< HEAD
   test("toIndexedRowMatrix") {
-=======
-  test("takeN/dropNSeries") {
->>>>>>> c9f230b2
     val conf = new SparkConf().setMaster("local").setAppName(getClass.getName)
     TimeSeriesKryoRegistrator.registerKryoClasses(conf)
     sc = new SparkContext(conf)
@@ -96,7 +92,6 @@
     val index = uniform(start, 4, 1.days)
     val rdd = sc.parallelize(labels.zip(seriesVecs.map(_.asInstanceOf[Vector[Double]])), 3)
     val tsRdd = new TimeSeriesRDD(index, rdd)
-<<<<<<< HEAD
     val indexedMatrix = tsRdd.toIndexedRowMatrix()
     val (rowIndices, rowData) = indexedMatrix.rows.collect().map { case IndexedRow(ix, data) =>
       (ix, data.toArray)
@@ -119,12 +114,23 @@
     val matrix = tsRdd.toRowMatrix()
     val rowData = matrix.rows.collect().map(_.toArray)
     rowData.toArray should be ((0.0 to 3.0 by 1.0).map(x => (x until 20.0 by 4.0).toArray).toArray)
-=======
+  }
+
+  test("takeN/dropNSeries") {
+    val conf = new SparkConf().setMaster("local").setAppName(getClass.getName)
+    TimeSeriesKryoRegistrator.registerKryoClasses(conf)
+    sc = new SparkContext(conf)
+    val seriesVecs = (0 until 20 by 4).map(
+      x => new DenseVector((x until x + 4).map(_.toDouble).toArray))
+    val labels = Array("a", "b", "c", "d", "e")
+    val start = new DateTime("2015-4-9")
+    val index = uniform(start, 4, 1.days)
+    val rdd = sc.parallelize(labels.zip(seriesVecs.map(_.asInstanceOf[Vector[Double]])), 3)
+    val tsRdd = new TimeSeriesRDD(index, rdd)
     val took2 = tsRdd.takeNSeries(2)
     val dropped2 = tsRdd.dropNSeries(2)
 
-    took2.keys.collect() should be (labels.take(2))
-    dropped2.keys.collect() should be (labels.drop(2))
->>>>>>> c9f230b2
+    took2.keys.collect() should be(labels.take(2))
+    dropped2.keys.collect() should be(labels.drop(2))
   }
 }